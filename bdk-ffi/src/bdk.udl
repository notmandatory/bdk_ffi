--- conflicted
+++ resolved
@@ -46,11 +46,7 @@
   "Sled",
   "Rusqlite",
   "Rpc",
-<<<<<<< HEAD
-  "Cbf"
-=======
   "CompactFilters",
->>>>>>> ec4378f3
 };
 
 dictionary AddressInfo {
@@ -138,13 +134,6 @@
   u64? timeout;
 };
 
-<<<<<<< HEAD
-dictionary CBFConfig {
-  Network network;
-  string datadir;
-};
-=======
->>>>>>> ec4378f3
 
 [Enum]
 interface Auth {
@@ -184,11 +173,7 @@
   Electrum(ElectrumConfig config);
   Esplora(EsploraConfig config);
   Rpc(RpcConfig config);
-<<<<<<< HEAD
-  CBF(CBFConfig config);
-=======
   Cbf(CompactFiltersConfig config);
->>>>>>> ec4378f3
 };
 
 interface Blockchain {
